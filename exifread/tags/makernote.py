"""
Makernote tag definitions.
"""

from exifread.utils import make_string, make_string_uc, Ratio

from . import makernote_canon as canon
<<<<<<< HEAD

=======
>>>>>>> 78a5ba8d

def nikon_ev_bias(seq):
    """
    First digit seems to be in steps of 1/6 EV.
    Does the third value mean the step size?  It is usually 6,
    but it is 12 for the ExposureDifference.
    Check for an error condition that could cause a crash.
    This only happens if something has gone really wrong in
    reading the Nikon MakerNote.
    http://tomtia.plala.jp/DigitalCamera/MakerNote/index.asp
    """
    if len( seq ) < 4 :
        return ''
    if seq == [252, 1, 6, 0]:
        return "-2/3 EV"
    if seq == [253, 1, 6, 0]:
        return "-1/2 EV"
    if seq == [254, 1, 6, 0]:
        return "-1/3 EV"
    if seq == [0, 1, 6, 0]:
        return "0 EV"
    if seq == [2, 1, 6, 0]:
        return "+1/3 EV"
    if seq == [3, 1, 6, 0]:
        return "+1/2 EV"
    if seq == [4, 1, 6, 0]:
        return "+2/3 EV"
    # Handle combinations not in the table.
    a = seq[0]
    # Causes headaches for the +/- logic, so special case it.
    if a == 0:
        return "0 EV"
    if a > 127:
        a = 256 - a
        ret_str = "-"
    else:
        ret_str = "+"
    step = seq[2]  # Assume third value means the step size
    whole = a / step
    a = a % step
    if whole != 0:
        ret_str = ret_str + str(whole) + " "
    if a == 0:
        ret_str = ret_str + "EV"
    else:
        r = Ratio(a, step)
        ret_str = ret_str + r.__repr__() + " EV"
    return ret_str

# Nikon E99x MakerNote Tags
NIKON_NEW = {
    0x0001: ('MakernoteVersion', make_string),  # Sometimes binary
    0x0002: ('ISOSetting', make_string),
    0x0003: ('ColorMode', ),
    0x0004: ('Quality', ),
    0x0005: ('Whitebalance', ),
    0x0006: ('ImageSharpening', ),
    0x0007: ('FocusMode', ),
    0x0008: ('FlashSetting', ),
    0x0009: ('AutoFlashMode', ),
    0x000B: ('WhiteBalanceBias', ),
    0x000C: ('WhiteBalanceRBCoeff', ),
    0x000D: ('ProgramShift', nikon_ev_bias),
    # Nearly the same as the other EV vals, but step size is 1/12 EV (?)
    0x000E: ('ExposureDifference', nikon_ev_bias),
    0x000F: ('ISOSelection', ),
    0x0010: ('DataDump', ),
    0x0011: ('NikonPreview', ),
    0x0012: ('FlashCompensation', nikon_ev_bias),
    0x0013: ('ISOSpeedRequested', ),
    0x0016: ('PhotoCornerCoordinates', ),
    # 0x0017: Unknown, but most likely an EV value
    0x0018: ('FlashBracketCompensationApplied', nikon_ev_bias),
    0x0019: ('AEBracketCompensationApplied', ),
    0x001A: ('ImageProcessing', ),
    0x001B: ('CropHiSpeed', ),
    0x001D: ('SerialNumber', ), # Conflict with 0x00A0 ?
    0x001E: ('ColorSpace', ),
    0x001F: ('VRInfo', ),
    0x0020: ('ImageAuthentication', ),
    0x0022: ('ActiveDLighting', ),
    0x0023: ('PictureControl', ),
    0x0024: ('WorldTime', ),
    0x0025: ('ISOInfo', ),
    0x0080: ('ImageAdjustment', ),
    0x0081: ('ToneCompensation', ),
    0x0082: ('AuxiliaryLens', ),
    0x0083: ('LensType', ),
    0x0084: ('LensMinMaxFocalMaxAperture', ),
    0x0085: ('ManualFocusDistance', ),
    0x0086: ('DigitalZoomFactor', ),
    0x0087: ('FlashMode',
             {0x00: 'Did Not Fire',
              0x01: 'Fired, Manual',
              0x07: 'Fired, External',
              0x08: 'Fired, Commander Mode ',
              0x09: 'Fired, TTL Mode'}),
    0x0088: ('AFFocusPosition',
             {0x0000: 'Center',
              0x0100: 'Top',
              0x0200: 'Bottom',
              0x0300: 'Left',
              0x0400: 'Right'}),
    0x0089: ('BracketingMode',
             {0x00: 'Single frame, no bracketing',
              0x01: 'Continuous, no bracketing',
              0x02: 'Timer, no bracketing',
              0x10: 'Single frame, exposure bracketing',
              0x11: 'Continuous, exposure bracketing',
              0x12: 'Timer, exposure bracketing',
              0x40: 'Single frame, white balance bracketing',
              0x41: 'Continuous, white balance bracketing',
              0x42: 'Timer, white balance bracketing'}),
    0x008A: ('AutoBracketRelease', ),
    0x008B: ('LensFStops', ),
    0x008C: ('NEFCurve1', ),  # ExifTool calls this 'ContrastCurve'
    0x008D: ('ColorMode', ),
    0x008F: ('SceneMode', ),
    0x0090: ('LightingType', ),
    0x0091: ('ShotInfo', ), # First 4 bytes are a version number in ASCII
    0x0092: ('HueAdjustment', ),
    # ExifTool calls this 'NEFCompression', should be 1-4
    0x0093: ('Compression', ),
    0x0094: ('Saturation',
             {-3: 'B&W',
              -2: '-2',
              -1: '-1',
              0: '0',
              1: '1',
              2: '2'}),
    0x0095: ('NoiseReduction', ),
    0x0096: ('NEFCurve2', ),  # ExifTool calls this 'LinearizationTable'
    0x0097: ('ColorBalance', ), # First 4 bytes are a version number in ASCII
    0x0098: ('LensData', ), # First 4 bytes are a version number in ASCII
    0x0099: ('RawImageCenter', ),
    0x009A: ('SensorPixelSize', ),
    0x009C: ('Scene Assist', ),
    0x009E: ('RetouchHistory', ),
    0x00A0: ('SerialNumber', ),
    0x00A2: ('ImageDataSize', ),
    # 00A3: unknown - a single byte 0
    # 00A4: In NEF, looks like a 4 byte ASCII version number ('0200')
    0x00A5: ('ImageCount', ),
    0x00A6: ('DeletedImageCount', ),
    0x00A7: ('TotalShutterReleases', ),
    # First 4 bytes are a version number in ASCII, with version specific
    # info to follow.  Its hard to treat it as a string due to embedded nulls.
    0x00A8: ('FlashInfo', ),
    0x00A9: ('ImageOptimization', ),
    0x00AA: ('Saturation', ),
    0x00AB: ('DigitalVariProgram', ),
    0x00AC: ('ImageStabilization', ),
    0x00AD: ('Responsive AF', ),  # 'AFResponse'
    0x00B0: ('MultiExposure', ),
    0x00B1: ('HighISONoiseReduction', ),
    0x00B7: ('AFInfo', ),
    0x00B8: ('FileInfo', ),
    # 00B9: unknown
    0x0100: ('DigitalICE', ),
    0x0103: ('PreviewCompression',
             {1: 'Uncompressed',
              2: 'CCITT 1D',
              3: 'T4/Group 3 Fax',
              4: 'T6/Group 4 Fax',
              5: 'LZW',
              6: 'JPEG (old-style)',
              7: 'JPEG',
              8: 'Adobe Deflate',
              9: 'JBIG B&W',
              10: 'JBIG Color',
              32766: 'Next',
              32769: 'Epson ERF Compressed',
              32771: 'CCIRLEW',
              32773: 'PackBits',
              32809: 'Thunderscan',
              32895: 'IT8CTPAD',
              32896: 'IT8LW',
              32897: 'IT8MP',
              32898: 'IT8BL',
              32908: 'PixarFilm',
              32909: 'PixarLog',
              32946: 'Deflate',
              32947: 'DCS',
              34661: 'JBIG',
              34676: 'SGILog',
              34677: 'SGILog24',
              34712: 'JPEG 2000',
              34713: 'Nikon NEF Compressed',
              65000: 'Kodak DCR Compressed',
              65535: 'Pentax PEF Compressed',}),
    0x0201: ('PreviewImageStart', ),
    0x0202: ('PreviewImageLength', ),
    0x0213: ('PreviewYCbCrPositioning',
             {1: 'Centered',
              2: 'Co-sited'}),
    0x0E09: ('NikonCaptureVersion', ),
    0x0E0E: ('NikonCaptureOffsets', ),
    0x0E10: ('NikonScan', ),
    0x0E22: ('NEFBitDepth', ),
}

NIKON_OLD = {
    0x0003: ('Quality',
             {1: 'VGA Basic',
              2: 'VGA Normal',
              3: 'VGA Fine',
              4: 'SXGA Basic',
              5: 'SXGA Normal',
              6: 'SXGA Fine'}),
    0x0004: ('ColorMode',
             {1: 'Color',
              2: 'Monochrome'}),
    0x0005: ('ImageAdjustment',
             {0: 'Normal',
              1: 'Bright+',
              2: 'Bright-',
              3: 'Contrast+',
              4: 'Contrast-'}),
    0x0006: ('CCDSpeed',
             {0: 'ISO 80',
              2: 'ISO 160',
              4: 'ISO 320',
              5: 'ISO 100'}),
    0x0007: ('WhiteBalance',
             {0: 'Auto',
              1: 'Preset',
              2: 'Daylight',
              3: 'Incandescent',
              4: 'Fluorescent',
              5: 'Cloudy',
              6: 'Speed Light'}),
}


def olympus_special_mode(v):
    """decode Olympus SpecialMode tag in MakerNote"""
    mode1 = {
        0: 'Normal',
        1: 'Unknown',
        2: 'Fast',
        3: 'Panorama'}
    mode2 = {
        0: 'Non-panoramic',
        1: 'Left to right',
        2: 'Right to left',
        3: 'Bottom to top',
        4: 'Top to bottom'}
    if v[0] not in mode1 or v[2] not in mode2:
        return v
    return '%s - sequence %d - %s' % (mode1[v[0]], v[1], mode2[v[2]])

OLYMPUS = {
    # ah HAH! those sneeeeeaky bastids! this is how they get past the fact
    # that a JPEG thumbnail is not allowed in an uncompressed TIFF file
    0x0100: ('JPEGThumbnail', ),
    0x0200: ('SpecialMode', olympus_special_mode),
    0x0201: ('JPEGQual',
             {1: 'SQ',
              2: 'HQ',
              3: 'SHQ'}),
    0x0202: ('Macro',
             {0: 'Normal',
             1: 'Macro',
             2: 'SuperMacro'}),
    0x0203: ('BWMode',
             {0: 'Off',
             1: 'On'}),
    0x0204: ('DigitalZoom', ),
    0x0205: ('FocalPlaneDiagonal', ),
    0x0206: ('LensDistortionParams', ),
    0x0207: ('SoftwareRelease', ),
    0x0208: ('PictureInfo', ),
    0x0209: ('CameraID', make_string), # print as string
    0x0F00: ('DataDump', ),
    0x0300: ('PreCaptureFrames', ),
    0x0404: ('SerialNumber', ),
    0x1000: ('ShutterSpeedValue', ),
    0x1001: ('ISOValue', ),
    0x1002: ('ApertureValue', ),
    0x1003: ('BrightnessValue', ),
    0x1004: ('FlashMode', ),
    0x1004: ('FlashMode',
       {2: 'On',
        3: 'Off'}),
    0x1005: ('FlashDevice',
       {0: 'None',
        1: 'Internal',
        4: 'External',
        5: 'Internal + External'}),
    0x1006: ('ExposureCompensation', ),
    0x1007: ('SensorTemperature', ),
    0x1008: ('LensTemperature', ),
    0x100b: ('FocusMode',
       {0: 'Auto',
        1: 'Manual'}),
    0x1017: ('RedBalance', ),
    0x1018: ('BlueBalance', ),
    0x101a: ('SerialNumber', ),
    0x1023: ('FlashExposureComp', ),
    0x1026: ('ExternalFlashBounce',
       {0: 'No',
        1: 'Yes'}),
    0x1027: ('ExternalFlashZoom', ),
    0x1028: ('ExternalFlashMode', ),
    0x1029: ('Contrast  int16u',
       {0: 'High',
        1: 'Normal',
        2: 'Low'}),
    0x102a: ('SharpnessFactor', ),
    0x102b: ('ColorControl', ),
    0x102c: ('ValidBits', ),
    0x102d: ('CoringFilter', ),
    0x102e: ('OlympusImageWidth', ),
    0x102f: ('OlympusImageHeight', ),
    0x1034: ('CompressionRatio', ),
    0x1035: ('PreviewImageValid',
       {0: 'No',
        1: 'Yes'}),
    0x1036: ('PreviewImageStart', ),
    0x1037: ('PreviewImageLength', ),
    0x1039: ('CCDScanMode',
       {0: 'Interlaced',
        1: 'Progressive'}),
    0x103a: ('NoiseReduction',
       {0: 'Off',
        1: 'On'}),
    0x103b: ('InfinityLensStep', ),
    0x103c: ('NearLensStep', ),

    # TODO - these need extra definitions
    # http://search.cpan.org/src/EXIFTOOL/Image-ExifTool-6.90/html/TagNames/Olympus.html
    0x2010: ('Equipment', ),
    0x2020: ('CameraSettings', ),
    0x2030: ('RawDevelopment', ),
    0x2040: ('ImageProcessing', ),
    0x2050: ('FocusInfo', ),
    0x3000: ('RawInfo ', ),
}

# 0x2020 CameraSettings
OLYMPUS_TAG_0x2020 = {
    0x0100: ('PreviewImageValid',
             {0: 'No',
              1: 'Yes'}),
    0x0101: ('PreviewImageStart', ),
    0x0102: ('PreviewImageLength', ),
    0x0200: ('ExposureMode',
             {1: 'Manual',
              2: 'Program',
              3: 'Aperture-priority AE',
              4: 'Shutter speed priority AE',
              5: 'Program-shift'}),
    0x0201: ('AELock',
             {0: 'Off',
              1: 'On'}),
    0x0202: ('MeteringMode',
             {2: 'Center Weighted',
              3: 'Spot',
              5: 'ESP',
              261: 'Pattern+AF',
              515: 'Spot+Highlight control',
              1027: 'Spot+Shadow control'}),
    0x0300: ('MacroMode',
             {0: 'Off',
              1: 'On'}),
    0x0301: ('FocusMode',
             {0: 'Single AF',
              1: 'Sequential shooting AF',
              2: 'Continuous AF',
              3: 'Multi AF',
              10: 'MF'}),
    0x0302: ('FocusProcess',
             {0: 'AF Not Used',
              1: 'AF Used'}),
    0x0303: ('AFSearch',
             {0: 'Not Ready',
              1: 'Ready'}),
    0x0304: ('AFAreas', ),
    0x0401: ('FlashExposureCompensation', ),
    0x0500: ('WhiteBalance2',
             {0: 'Auto',
             16: '7500K (Fine Weather with Shade)',
             17: '6000K (Cloudy)',
             18: '5300K (Fine Weather)',
             20: '3000K (Tungsten light)',
             21: '3600K (Tungsten light-like)',
             33: '6600K (Daylight fluorescent)',
             34: '4500K (Neutral white fluorescent)',
             35: '4000K (Cool white fluorescent)',
             48: '3600K (Tungsten light-like)',
             256: 'Custom WB 1',
             257: 'Custom WB 2',
             258: 'Custom WB 3',
             259: 'Custom WB 4',
             512: 'Custom WB 5400K',
             513: 'Custom WB 2900K',
             514: 'Custom WB 8000K', }),
    0x0501: ('WhiteBalanceTemperature', ),
    0x0502: ('WhiteBalanceBracket', ),
    0x0503: ('CustomSaturation', ), # (3 numbers: 1. CS Value, 2. Min, 3. Max)
    0x0504: ('ModifiedSaturation',
             {0: 'Off',
              1: 'CM1 (Red Enhance)',
              2: 'CM2 (Green Enhance)',
              3: 'CM3 (Blue Enhance)',
              4: 'CM4 (Skin Tones)'}),
    0x0505: ('ContrastSetting', ), # (3 numbers: 1. Contrast, 2. Min, 3. Max)
    0x0506: ('SharpnessSetting', ), # (3 numbers: 1. Sharpness, 2. Min, 3. Max)
    0x0507: ('ColorSpace',
             {0: 'sRGB',
              1: 'Adobe RGB',
              2: 'Pro Photo RGB'}),
    0x0509: ('SceneMode',
             {0: 'Standard',
              6: 'Auto',
              7: 'Sport',
              8: 'Portrait',
              9: 'Landscape+Portrait',
             10: 'Landscape',
             11: 'Night scene',
             13: 'Panorama',
             16: 'Landscape+Portrait',
             17: 'Night+Portrait',
             19: 'Fireworks',
             20: 'Sunset',
             22: 'Macro',
             25: 'Documents',
             26: 'Museum',
             28: 'Beach&Snow',
             30: 'Candle',
             35: 'Underwater Wide1',
             36: 'Underwater Macro',
             39: 'High Key',
             40: 'Digital Image Stabilization',
             44: 'Underwater Wide2',
             45: 'Low Key',
             46: 'Children',
             48: 'Nature Macro'}),
    0x050a: ('NoiseReduction',
             {0: 'Off',
              1: 'Noise Reduction',
              2: 'Noise Filter',
              3: 'Noise Reduction + Noise Filter',
              4: 'Noise Filter (ISO Boost)',
              5: 'Noise Reduction + Noise Filter (ISO Boost)'}),
    0x050b: ('DistortionCorrection',
             {0: 'Off',
              1: 'On'}),
    0x050c: ('ShadingCompensation',
             {0: 'Off',
              1: 'On'}),
    0x050d: ('CompressionFactor', ),
    0x050f: ('Gradation',
             {'-1 -1 1': 'Low Key',
              '0 -1 1': 'Normal',
              '1 -1 1': 'High Key'}),
    0x0520: ('PictureMode',
             {1: 'Vivid',
              2: 'Natural',
              3: 'Muted',
              256: 'Monotone',
              512: 'Sepia'}),
    0x0521: ('PictureModeSaturation', ),
    0x0522: ('PictureModeHue?', ),
    0x0523: ('PictureModeContrast', ),
    0x0524: ('PictureModeSharpness', ),
    0x0525: ('PictureModeBWFilter',
             {0: 'n/a',
              1: 'Neutral',
              2: 'Yellow',
              3: 'Orange',
              4: 'Red',
              5: 'Green'}),
    0x0526: ('PictureModeTone',
             {0: 'n/a',
              1: 'Neutral',
              2: 'Sepia',
              3: 'Blue',
              4: 'Purple',
              5: 'Green'}),
    0x0600: ('Sequence', ), # 2 or 3 numbers: 1. Mode, 2. Shot number, 3. Mode bits
    0x0601: ('PanoramaMode', ), # (2 numbers: 1. Mode, 2. Shot number)
    0x0603: ('ImageQuality2',
             {1: 'SQ',
              2: 'HQ',
              3: 'SHQ',
              4: 'RAW'}),
    0x0901: ('ManometerReading', ),
}

CASIO = {
    0x0001: ('RecordingMode',
             {1: 'Single Shutter',
              2: 'Panorama',
              3: 'Night Scene',
              4: 'Portrait',
              5: 'Landscape'}),
    0x0002: ('Quality',
             {1: 'Economy',
              2: 'Normal',
              3: 'Fine'}),
    0x0003: ('FocusingMode',
             {2: 'Macro',
              3: 'Auto Focus',
              4: 'Manual Focus',
              5: 'Infinity'}),
    0x0004: ('FlashMode',
             {1: 'Auto',
              2: 'On',
              3: 'Off',
              4: 'Red Eye Reduction'}),
    0x0005: ('FlashIntensity',
             {11: 'Weak',
              13: 'Normal',
              15: 'Strong'}),
    0x0006: ('Object Distance', ),
    0x0007: ('WhiteBalance',
             {1: 'Auto',
              2: 'Tungsten',
              3: 'Daylight',
              4: 'Fluorescent',
              5: 'Shade',
              129: 'Manual'}),
    0x000B: ('Sharpness',
             {0: 'Normal',
              1: 'Soft',
              2: 'Hard'}),
    0x000C: ('Contrast',
             {0: 'Normal',
              1: 'Low',
              2: 'High'}),
    0x000D: ('Saturation',
             {0: 'Normal',
              1: 'Low',
              2: 'High'}),
    0x0014: ('CCDSpeed',
             {64: 'Normal',
              80: 'Normal',
              100: 'High',
              125: '+1.0',
              244: '+3.0',
              250: '+2.0'}),
}

FUJIFILM = {
    0x0000: ('NoteVersion', make_string),
    0x1000: ('Quality', ),
    0x1001: ('Sharpness',
             {1: 'Soft',
              2: 'Soft',
              3: 'Normal',
              4: 'Hard',
              5: 'Hard'}),
    0x1002: ('WhiteBalance',
             {0: 'Auto',
              256: 'Daylight',
              512: 'Cloudy',
              768: 'DaylightColor-Fluorescent',
              769: 'DaywhiteColor-Fluorescent',
              770: 'White-Fluorescent',
              1024: 'Incandescent',
              3840: 'Custom'}),
    0x1003: ('Color',
             {0: 'Normal',
              256: 'High',
              512: 'Low'}),
    0x1004: ('Tone',
             {0: 'Normal',
              256: 'High',
              512: 'Low'}),
    0x1010: ('FlashMode',
             {0: 'Auto',
              1: 'On',
              2: 'Off',
              3: 'Red Eye Reduction'}),
    0x1011: ('FlashStrength', ),
    0x1020: ('Macro',
             {0: 'Off',
              1: 'On'}),
    0x1021: ('FocusMode',
             {0: 'Auto',
              1: 'Manual'}),
    0x1030: ('SlowSync',
             {0: 'Off',
              1: 'On'}),
    0x1031: ('PictureMode',
             {0: 'Auto',
              1: 'Portrait',
              2: 'Landscape',
              4: 'Sports',
              5: 'Night',
              6: 'Program AE',
              256: 'Aperture Priority AE',
              512: 'Shutter Priority AE',
              768: 'Manual Exposure'}),
    0x1100: ('MotorOrBracket',
             {0: 'Off',
              1: 'On'}),
    0x1300: ('BlurWarning',
             {0: 'Off',
              1: 'On'}),
    0x1301: ('FocusWarning',
             {0: 'Off',
              1: 'On'}),
    0x1302: ('AEWarning',
             {0: 'Off',
              1: 'On'}),
}

<|MERGE_RESOLUTION|>--- conflicted
+++ resolved
@@ -3,12 +3,8 @@
 """
 
 from exifread.utils import make_string, make_string_uc, Ratio
-
 from . import makernote_canon as canon
-<<<<<<< HEAD
-
-=======
->>>>>>> 78a5ba8d
+
 
 def nikon_ev_bias(seq):
     """
